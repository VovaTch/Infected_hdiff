from typing import List, Optional, Dict
import random

import torch
import torch.nn as nn
import torch.nn.functional as F
import pytorch_lightning as pl
import matplotlib.pyplot as plt

from .base import BaseDiffusionModel
from utils.other import SinusoidalPositionEmbeddings
from utils.diffusion import (
    DiffusionConstants,
    forward_diffusion_sample,
    get_index_from_list,
)
from loss import TotalLoss


class AdaptiveBatchNorm1d(nn.Module):
    """
    Applying learned Batch norm 2D
    """

    def __init__(
        self,
        num_features: int,
        eps: float = 1e-5,
        momentum: float = 0.1,
        affine: bool = True,
    ):
        """
        Initiate this batch norm, the output is an nn.Module extension.

        Args:
            num_features (int): Number of features in this batch-norm, corresponding to channels
            eps (float, optional): A small constant applying to the inner batch norm. Defaults to 1e-5.
            momentum (float, optional): Momentum parameter for the inner batch norm. Defaults to 0.1.
            affine (bool, optional): Affine parameter for the inner batch norm. Defaults to True.
        """

        super(AdaptiveBatchNorm1d, self).__init__()
        self.bn = nn.BatchNorm1d(num_features, eps, momentum, affine)
        self.a = nn.Parameter(torch.ones((1, 1, 1)))
        self.b = nn.Parameter(torch.zeros((1, 1, 1)))

    def forward(self, x: torch.Tensor) -> torch.Tensor:
        """
        Assumes the input x is at the form of BS x C x L, BS: batch size, C: Channels, L: length.
        Outputs the adaptive normalized batch according to the learned expectation and covariance parameters.

        Args:
            x (torch.Tensor): BS x C x L tensor input

        Returns:
            torch.Tensor: Normalized BS x C x L tensor output
        """

        return self.a * x + self.b * self.bn(x)


def get_emb(sin_inp: torch.Tensor) -> torch.Tensor:
    """
    Gets a base embedding for one dimension with sin and cos intertwined. Used for the positional embedding.

    Args:
        sin_inp (torch.Tensor): Input for the positional embedding output

    Returns:
        torch.Tensor: Positional embedding output
    """
<<<<<<< HEAD

=======
>>>>>>> 2b1f0296
    emb = torch.stack((sin_inp.sin(), sin_inp.cos()), dim=-1)
    return torch.flatten(emb, -2, -1)


class DiffusionViT(BaseDiffusionModel):
    """
    Using DiT, this module is used for multiple levels of denoisers, each instance has it's own DiT.
<<<<<<< HEAD
=======
    TODO: Write the code for the accompanying functions and methods required for the diffusion.
>>>>>>> 2b1f0296
    """

    def __init__(
        self,
        in_dim: int,
        hidden_size: int,
        token_collect_size: int,
        num_blocks: int,
        num_heads: int,
        num_steps: int,
        dropout: float = 0.0,
        scheduler: str = "cosine",
        **kwargs,
    ) -> pl.LightningModule:
<<<<<<< HEAD
        """
        Initializing this variation of DiT, this is pretty standard transformer decoder-only architecture.

        Args:
            in_dim (int): In dimension of each input vector
            hidden_size (int): Transformer hidden size
            token_collect_size (int): The amount of input vectors to collect into a single token.
                The smaller, the more computation required.
            num_blocks (int): Number of transformer blocks. Higher -> bigger and deeper model.
            num_heads (int): Number of transformer heads.
            num_steps (int): Number of diffusion steps.
            dropout (float, optional): Dropout for training the transformer. Defaults to 0.0.
            scheduler (str, optional): Scheduler to be used. While cosine is great for images,
                a softer linear one works better for sounds. Defaults to "cosine".

        Returns:
            pl.LightningModule: Diffusion ViT model
        """

=======
>>>>>>> 2b1f0296
        # Initialize variables
        super().__init__(num_steps=num_steps, scheduler=scheduler, **kwargs)
        self.in_dim = in_dim
        self.hidden_size = hidden_size
        self.token_collect_size = token_collect_size
        self.num_blocks = num_blocks
        self.dropout = dropout
        self.num_heads = num_heads

        assert (
            hidden_size % num_heads == 0
        ), f"The hidden dimension {hidden_size} must be divisible by the number of heads {num_heads}."

        # Initialize layers
        self.fc_in = nn.Linear(in_dim * token_collect_size, hidden_size)
        self.transformer_layer = nn.TransformerDecoderLayer(
            d_model=self.hidden_size,
            nhead=num_heads,
            batch_first=True,
            dropout=dropout,
            norm_first=True,
        )
        self.transformer = nn.TransformerDecoder(
            self.transformer_layer, num_layers=num_blocks
        )
        self.positional_encoding = SinusoidalPositionEmbeddings(self.hidden_size)
        self.fc_out = nn.Linear(hidden_size, in_dim * token_collect_size)
        self.empty_embedding = nn.Embedding(num_embeddings=1, embedding_dim=hidden_size)

        # Time embedding
        self.time_mlp = nn.Sequential(
            SinusoidalPositionEmbeddings(hidden_size),
            nn.Linear(hidden_size, hidden_size),
            nn.ReLU(),
        )

        # Adaptive layer norm
<<<<<<< HEAD
        self.adaptive_layer_norm = AdaptiveBatchNorm1d(in_dim * token_collect_size)

    def _patchify(self, x: torch.Tensor) -> torch.Tensor:
        """
        Collect the input into a bunch of blocks, according to the token_collect_size parameter.
        The input is BS (batch size) x C (channels) x W (width).
        The output is expected to be BS x C * bl x W / bl, where bl is the block collection parameter.
        This operation is performed before the tensor enters the transformer.

        Args:
            x (torch.Tensor): Direct input tensor

        Returns:
            torch.Tensor: Output tensor rearranged into blocks.
=======
        self.adaptive_layer_norm = AdaptiveBatchNorm2d(in_dim * token_collect_size)

    def _patchify(self, x: torch.Tensor):
        """
        Apparently the view function doesn't produce the required result. As such,
        this function reshapes x in the required patch shape.
>>>>>>> 2b1f0296
        """

        # Create the reshaped tensor
        x = self._right_pad_if_necessary(x.transpose(1, 2)).transpose(1, 2)
        x_size = x.size()  # BS x C x W, we want BS x C*bl x bl
        x_required_size = [
            x_size[0],
            self.token_collect_size * x_size[1],
            x_size[2] // self.token_collect_size,
        ]
        x_reshaped = torch.zeros(x_required_size).to(self.device)

        # Fit the data into the required shape
        for block_idx in range(x_required_size[2]):
            # data_slice = x[:, :, block_idx::x_required_size[2]]
            data_slice = x[
                :,
                :,
                block_idx
                * self.token_collect_size : (block_idx + 1)
                * self.token_collect_size,
            ]
            x_reshaped[:, :, block_idx] = data_slice.transpose(1, 2).flatten(
                start_dim=1
            )

        # Return the reshaped tensor
        return x_reshaped.transpose(1, 2)  # BS x bl x C * W / bl

    def _depatchify(self, x_reshaped: torch.Tensor):
        """
        After patching, this function reverses the patching process in _patchify.
        Assumes x_reshaped is BS x C * W / bl x bl
        """

        # Create the origin tensor shape
        x_reshaped = x_reshaped.transpose(1, 2)
        x_reshaped_size = x_reshaped.size()  # BS x C * W / bl x bl
        x_required_size = [
            x_reshaped_size[0],
            x_reshaped_size[1] // self.token_collect_size,
            x_reshaped_size[2] * self.token_collect_size,
        ]
        x = torch.zeros(x_required_size).to(self.device)

        # Fit the data into the required shape
        for block_idx in range(x_reshaped_size[2]):
            data_slice = x_reshaped[:, :, block_idx]
            intermediate_block = data_slice.view(
                (x_required_size[0], self.token_collect_size, x_required_size[1])
            )
            x[
                :,
                :,
                block_idx
                * self.token_collect_size : (block_idx + 1)
                * self.token_collect_size,
            ] = intermediate_block.transpose(1, 2)
            # x[:, :, block_idx::x_reshaped_size[2]] =\
            #     intermediate_block.transpose(1, 2)

        # Return the tensor with the original shape
        return x

    def forward(
        self, x: torch.Tensor, t: torch.Tensor, cond: List[torch.Tensor] = None
    ):
        """
        Forward method starts with x: BS x C x W, t: BS
        """

<<<<<<< HEAD
        # x *= self.data_multiplier
=======
        x *= self.data_multiplier
>>>>>>> 2b1f0296

        # Transpose and divide the input into chunks
        x = self._patchify(x)  # BS x bl x C*W/bl
        num_patches = x.shape[1]
        x_saved = x.clone()  # Save for later

        # Transpose and device the conditionals into chunks
        if cond is not None:
            cond_list = []
            pos_emb_cond = torch.zeros(
                (x.shape[0], 0, self.hidden_size // self.num_heads)
            ).to(self.device)

            # Run over all the conditional and prepare the positional encoding
            for ind_cond in cond:
                cond_list.append(self._patchify(ind_cond))  # BS x bl x C*W/bl

                # Prepare positional embedding
                pos_emb_range = torch.arange(0, cond_list[-1].shape[1])
                pos_emb_mat = self.positional_encoding(pos_emb_range)
                pos_emb = pos_emb_mat.repeat((x.shape[0], 1, self.num_heads))
                pos_emb_cond = torch.cat((pos_emb_cond, pos_emb), dim=1)

            total_cond = torch.cat(cond_list, dim=1)  # BS x bl*cond x C*W/bl
            total_cond = self.fc_in(total_cond) + pos_emb_cond  # BS x bl*cond x h
        else:
            empty_index = (
                torch.tensor([0 for _ in range(x.shape[0])]).int().to(self.device)
            )
            total_cond = self.empty_embedding(empty_index).unsqueeze(1)  # BS x 1 x h

        # Prepare timestep embeddings
        t_emb = self.time_mlp(t.int()).unsqueeze(1)

        # Prepare inputs to the transformer
        x = self.fc_in(x)
        pos_emb_range = torch.arange(0, x.shape[1]).to(self.device)
        pos_emb_mat = self.positional_encoding(pos_emb_range)
        pos_emb_in = pos_emb_mat.unsqueeze(0).repeat((x.shape[0], 1, 1))
        x += pos_emb_in  # BS x bl x h

        # Transformer
        x = self.transformer(
            torch.cat((x, total_cond, t_emb), dim=1),
            torch.cat((total_cond, t_emb), dim=1),
        )

        # Prepare outputs
        x = self.fc_out(x[:, :num_patches, :])  # BS x bl x C*W/bl
        x = self.adaptive_layer_norm(x.transpose(1, 2)).transpose(1, 2)
        x = self._depatchify(x + x_saved)  # BS x C x W

<<<<<<< HEAD
        # x /= self.data_multiplier
=======
        x /= self.data_multiplier
>>>>>>> 2b1f0296

        return x

    def training_step(self, batch, batch_idx):
        music_slice = batch["music slice"]
        time_steps = torch.randint(1, self.num_steps, (music_slice.shape[0],)).to(
            self.device
        )
        loss_combined = self.get_loss(music_slice, time_steps)
        loss_total = loss_combined["total_loss"]

        for key, value in loss_combined.items():
            if "loss" in key.split("_"):
                displayed_key = key.replace("_", " ")
                self.log(f"Training {displayed_key}", value)

        return loss_total

    def validation_step(self, batch, batch_idx):
        music_slice = batch["music slice"]
        time_steps = torch.randint(1, self.num_steps, (music_slice.shape[0],)).to(
            self.device
        )
        loss_combined = self.get_loss(music_slice, time_steps)

        for key, value in loss_combined.items():
            if "loss" in key.split("_"):
                prog_bar = True if key == "total_loss" else False
                displayed_key = key.replace("_", " ")
                self.log(f"Validation {displayed_key}", value, prog_bar=prog_bar)

    def _right_pad_if_necessary(self, x: torch.Tensor):
        """
        Assume x's dimensions are BS x W x C
        """

        x_width = x.shape[1]
        if x_width % (self.in_dim * self.token_collect_size) != 0:
            num_missing_values = (self.in_dim * self.token_collect_size) - x_width % (
                self.in_dim * self.token_collect_size
            )
            last_dim_padding = (0, 0, 0, num_missing_values)
            x = F.pad(x, last_dim_padding)
        return x

    def get_loss(self, x_0, t, conditional_list=None) -> Dict:
        # Create noisy image
        x_noisy, noise = forward_diffusion_sample(
            x_0, t, self.diffusion_constants, self.device
        )
        noise_pred = self(x_noisy, t, conditional_list)

        # Predict the image back
        sqrt_alphas_cumprod_t = get_index_from_list(
            self.diffusion_constants.sqrt_alphas_cumprod, t, x_0.shape
        )
        sqrt_one_minus_alphas_cumprod_t = get_index_from_list(
            self.diffusion_constants.sqrt_one_minus_alphas_cumprod, t, x_0.shape
        )
        x_pred = (
            1
            / sqrt_alphas_cumprod_t
            * (x_noisy - sqrt_one_minus_alphas_cumprod_t * noise_pred)
        )

        # Compute losses
        outputs_pred = {"noise_pred": noise_pred, "output": x_pred}
        outputs_target = {"noise": noise, "music_slice": x_0}

        loss_total = self.loss_obj(outputs_pred, outputs_target)
        return loss_total


class DiffusionViTSongCond(DiffusionViT):
    """
    This version has embeddings for song conditionals, that can be used for a sort of classifier-free guidance
    """

    def __init__(self, max_num_songs: int = 100, **kwargs):
        super().__init__(**kwargs)
        self.song_embeddings = nn.Embedding(
            num_embeddings=max_num_songs, embedding_dim=self.hidden_size
        )
        self.song_cond_idx_matching = {}

    def forward_cond(
        self, x: torch.Tensor, t: torch.Tensor, song_idx: torch.Tensor = None
    ):
        """
        Expects for song idx a tensor of ints, size BS x Cdim
        """

        if song_idx is not None:
            if len(song_idx.size()) == 1:
                song_idx = song_idx.unsqueeze(0)

        song_emb = self.song_embeddings(song_idx) if song_idx is not None else None

        if song_idx is not None:
            if len(song_emb.size()) == 2:
                song_emb = song_emb.unsqueeze(0)

        return self.forward(x, t, cond=song_emb)

    def forward(
        self, x: torch.Tensor, t: torch.Tensor, cond: List[torch.Tensor] = None
    ):
        """
        Forward method starts with x: BS x C x W, t: BS
        """

<<<<<<< HEAD
        # x *= self.data_multiplier
=======
        x *= self.data_multiplier
>>>>>>> 2b1f0296

        # Transpose and divide the input into chunks
        x = self._patchify(x)  # BS x bl x C*W/bl
        num_patches = x.shape[1]
        x_saved = x.clone()  # Save for later

        # Transpose and device the conditionals into chunks
        if cond is None:
            empty_index = (
                torch.tensor([0 for _ in range(x.shape[0])]).int().to(self.device)
            )
            total_cond = self.empty_embedding(empty_index).unsqueeze(1)  # BS x 1 x h
        else:
            total_cond = cond

        # Prepare timestep embeddings
        t_emb = self.time_mlp(t.int()).unsqueeze(1)

        # Prepare inputs to the transformer
        x = self.fc_in(x)
        pos_emb_range = torch.arange(0, x.shape[1]).to(self.device)
        pos_emb_mat = self.positional_encoding(pos_emb_range)
        pos_emb_in = pos_emb_mat.unsqueeze(0).repeat((x.shape[0], 1, 1))
        x += pos_emb_in  # BS x bl x h

        # Transformer
        x = self.transformer(
            torch.cat((x, total_cond, t_emb), dim=1),
            torch.cat((total_cond, t_emb), dim=1),
        )

        # Prepare outputs
        x = self.fc_out(x[:, :num_patches, :])  # BS x bl x C*W/bl
        x = self.adaptive_layer_norm(x.transpose(1, 2)).transpose(1, 2)
        x = self._depatchify(x + x_saved)  # BS x C x W

<<<<<<< HEAD
        # x /= self.data_multiplier
=======
        x /= self.data_multiplier
>>>>>>> 2b1f0296

        return x

    def get_loss(self, x_0, t, song_cond_idx=None) -> Dict:
        # Create noisy image
        x_noisy, noise = forward_diffusion_sample(
            x_0, t, self.diffusion_constants, self.device
        )
        noise_pred = self.forward_cond(x_noisy, t, song_cond_idx)

        # Predict the image back
        sqrt_alphas_cumprod_t = get_index_from_list(
            self.diffusion_constants.sqrt_alphas_cumprod, t, x_0.shape
        )
        sqrt_one_minus_alphas_cumprod_t = get_index_from_list(
            self.diffusion_constants.sqrt_one_minus_alphas_cumprod, t, x_0.shape
        )
        x_pred = (
            1
            / sqrt_alphas_cumprod_t
            * (x_noisy - sqrt_one_minus_alphas_cumprod_t * noise_pred)
        )

        # Compute losses
        outputs_pred = {"noise_pred": noise_pred, "output": x_pred}
        outputs_target = {"noise": noise, "music_slice": x_0}

        loss_total = self.loss_obj(outputs_pred, outputs_target)
        return loss_total

    def training_step(self, batch, batch_idx):
<<<<<<< HEAD
        music_slice_un_normalized, track_indices = (
            batch["music slice"],
            batch["track index"],
        )
        music_slice = (
            music_slice_un_normalized - torch.mean(music_slice_un_normalized)
        ) / torch.std(music_slice_un_normalized)
=======
        music_slice, track_indices = batch["music slice"], batch["track index"]
>>>>>>> 2b1f0296
        time_steps = torch.randint(1, self.num_steps, (music_slice.shape[0],)).to(
            self.device
        )
        track_conditionals = None if random.random() < 0.5 else track_indices
        loss_combined = self.get_loss(music_slice, time_steps, track_conditionals)
        loss_total = loss_combined["total_loss"]

        for key, value in loss_combined.items():
            if "loss" in key.split("_"):
                displayed_key = key.replace("_", " ")
                self.log(f"Training {displayed_key}", value)

        return loss_total

    def validation_step(self, batch, batch_idx):
        music_slice, track_indices = batch["music slice"], batch["track index"]
        time_steps = torch.randint(1, self.num_steps, (music_slice.shape[0],)).to(
            self.device
        )
        track_conditionals = None if random.random() < 0.5 else track_indices
        loss_combined = self.get_loss(music_slice, time_steps, track_conditionals)

        for key, value in loss_combined.items():
            if "loss" in key.split("_"):
                prog_bar = True if key == "total_loss" else False
                displayed_key = key.replace("_", " ")
                self.log(f"Validation {displayed_key}", value, prog_bar=prog_bar)

    @torch.no_grad()
    def sample_timestep(
        self,
        x: torch.Tensor,
        t: torch.Tensor,
        conditional_list: Optional[torch.Tensor] = None,
        guidance_parameter: float = 4.0,
        verbose: bool = False,
    ):
        """
        Calls the model to predict the noise in the sound sample and returns
        the denoised sound sample.
        Applies noise to this sound sample, if we are not in the last step yet.
        """

        betas_t = get_index_from_list(self.diffusion_constants.betas, t, x.shape)
        sqrt_one_minus_alphas_cumprod_t = get_index_from_list(
            self.diffusion_constants.sqrt_one_minus_alphas_cumprod, t, x.shape
        )
        sqrt_recip_alphas_t = get_index_from_list(
            self.diffusion_constants.sqrt_recip_alphas, t, x.shape
        )

        # Call model (current image - noise prediction)
        noise_pred_unguided = self.forward_cond(x, t)
        if conditional_list is not None:
            noise_pred_guided = self.forward_cond(x, t, conditional_list)
            noise_pred = (
                guidance_parameter * noise_pred_guided
                + (1 - guidance_parameter) * noise_pred_unguided
            )
        else:
            noise_pred = noise_pred_unguided

        x = self._right_pad_if_necessary(x.transpose(1, 2)).transpose(1, 2)
        model_mean = sqrt_recip_alphas_t * (
            x - betas_t * noise_pred / sqrt_one_minus_alphas_cumprod_t
        )
        posterior_variance_t = get_index_from_list(
            self.diffusion_constants.posterior_variance, t, x.shape
        )
        posterior_variance_t[t == 0] = 0

        # Show a bunch of plots and prints
        if verbose:
            print(sqrt_recip_alphas_t)
            print(betas_t)
            print(sqrt_one_minus_alphas_cumprod_t)

            plt.figure(figsize=(25, 5))
            plt.plot((x[0, ...])[0, ...].squeeze(0).cpu().detach().numpy())
            plt.show()

            plt.figure(figsize=(25, 5))
            plt.plot(
                (self(x, t, conditional_list)[0, ...]).squeeze(0).cpu().detach().numpy()
            )
            plt.show()

            plt.figure(figsize=(25, 5))
            plt.plot(
                (x[0, ...] - self(x, t, conditional_list)[0, ...])
                .squeeze(0)
                .cpu()
                .detach()
                .numpy()
            )
            plt.show()

        noise = torch.randn_like(x)
        return model_mean + torch.sqrt(posterior_variance_t) * noise

    @torch.no_grad()
    def denoise(
        self,
        noisy_input: torch.Tensor,
        conditionals: Optional[Dict[int, int]] = None,
        guidance_parameter: float = 4.0,
        show_process_plots: bool = False,
    ):
        """
        The main denoising method. Expects to get a BS x 1 x Length input, will output a denoised music sample.

        Args:
            noisy_input (torch.Tensor): the input, can be noise, can be noisy music. The model should handle both.
        """

<<<<<<< HEAD
        input_mean, input_std = torch.mean(noisy_input), torch.std(noisy_input)

        multiplied_noisy_input = (noisy_input - input_mean) / input_std
=======
        multiplied_noisy_input = self.data_multiplier * noisy_input
>>>>>>> 2b1f0296

        running_slice = multiplied_noisy_input.clone()
        batch_size = noisy_input.shape[0]
        for time_step in reversed(range(self.num_steps)):
            # If using the denoise method, we don't want to use the data multiplier again.
            temp = self.data_multiplier
            self.data_multiplier = 1.0

            time_input = torch.tensor([time_step for _ in range(batch_size)]).to(
                self.device
            )
            if conditionals is not None:
<<<<<<< HEAD
                step_conditionals = (
                    torch.tensor(
                        [
                            song_idx
                            for song_idx, activation_idx in conditionals.items()
                            if activation_idx >= time_step
                        ]
                    )
                    .to(noisy_input.device)
                    .unsqueeze(0)
                    .repeat((noisy_input.shape[0], 1))
                )
                if step_conditionals.shape[1] == 0:
                    step_conditionals = None
=======
                step_conditionals = torch.tensor(
                    [
                        song_idx
                        for song_idx, activation_idx in conditionals.items()
                        if activation_idx >= time_step
                    ]
                ).to(noisy_input.device)
>>>>>>> 2b1f0296
            else:
                step_conditionals = None

            running_slice = self.sample_timestep(
                running_slice, time_input, step_conditionals, guidance_parameter
            )

            # Returning the data multiplier to its original value
            self.data_multiplier = temp

            if show_process_plots:
                plt.figure(figsize=(25, 5))
                plt.ylim((-1.1, 1.1))
                plt.plot(running_slice[0, ...].squeeze(0).cpu().detach().numpy())
                plt.show()

<<<<<<< HEAD
        return running_slice * input_std + input_mean
=======
        return running_slice / self.data_multiplier
>>>>>>> 2b1f0296
<|MERGE_RESOLUTION|>--- conflicted
+++ resolved
@@ -69,10 +69,6 @@
     Returns:
         torch.Tensor: Positional embedding output
     """
-<<<<<<< HEAD
-
-=======
->>>>>>> 2b1f0296
     emb = torch.stack((sin_inp.sin(), sin_inp.cos()), dim=-1)
     return torch.flatten(emb, -2, -1)
 
@@ -80,10 +76,6 @@
 class DiffusionViT(BaseDiffusionModel):
     """
     Using DiT, this module is used for multiple levels of denoisers, each instance has it's own DiT.
-<<<<<<< HEAD
-=======
-    TODO: Write the code for the accompanying functions and methods required for the diffusion.
->>>>>>> 2b1f0296
     """
 
     def __init__(
@@ -98,7 +90,6 @@
         scheduler: str = "cosine",
         **kwargs,
     ) -> pl.LightningModule:
-<<<<<<< HEAD
         """
         Initializing this variation of DiT, this is pretty standard transformer decoder-only architecture.
 
@@ -118,8 +109,6 @@
             pl.LightningModule: Diffusion ViT model
         """
 
-=======
->>>>>>> 2b1f0296
         # Initialize variables
         super().__init__(num_steps=num_steps, scheduler=scheduler, **kwargs)
         self.in_dim = in_dim
@@ -157,7 +146,6 @@
         )
 
         # Adaptive layer norm
-<<<<<<< HEAD
         self.adaptive_layer_norm = AdaptiveBatchNorm1d(in_dim * token_collect_size)
 
     def _patchify(self, x: torch.Tensor) -> torch.Tensor:
@@ -172,14 +160,6 @@
 
         Returns:
             torch.Tensor: Output tensor rearranged into blocks.
-=======
-        self.adaptive_layer_norm = AdaptiveBatchNorm2d(in_dim * token_collect_size)
-
-    def _patchify(self, x: torch.Tensor):
-        """
-        Apparently the view function doesn't produce the required result. As such,
-        this function reshapes x in the required patch shape.
->>>>>>> 2b1f0296
         """
 
         # Create the reshaped tensor
@@ -251,11 +231,7 @@
         Forward method starts with x: BS x C x W, t: BS
         """
 
-<<<<<<< HEAD
         # x *= self.data_multiplier
-=======
-        x *= self.data_multiplier
->>>>>>> 2b1f0296
 
         # Transpose and divide the input into chunks
         x = self._patchify(x)  # BS x bl x C*W/bl
@@ -308,11 +284,7 @@
         x = self.adaptive_layer_norm(x.transpose(1, 2)).transpose(1, 2)
         x = self._depatchify(x + x_saved)  # BS x C x W
 
-<<<<<<< HEAD
         # x /= self.data_multiplier
-=======
-        x /= self.data_multiplier
->>>>>>> 2b1f0296
 
         return x
 
@@ -424,11 +396,7 @@
         Forward method starts with x: BS x C x W, t: BS
         """
 
-<<<<<<< HEAD
         # x *= self.data_multiplier
-=======
-        x *= self.data_multiplier
->>>>>>> 2b1f0296
 
         # Transpose and divide the input into chunks
         x = self._patchify(x)  # BS x bl x C*W/bl
@@ -465,11 +433,7 @@
         x = self.adaptive_layer_norm(x.transpose(1, 2)).transpose(1, 2)
         x = self._depatchify(x + x_saved)  # BS x C x W
 
-<<<<<<< HEAD
         # x /= self.data_multiplier
-=======
-        x /= self.data_multiplier
->>>>>>> 2b1f0296
 
         return x
 
@@ -501,7 +465,6 @@
         return loss_total
 
     def training_step(self, batch, batch_idx):
-<<<<<<< HEAD
         music_slice_un_normalized, track_indices = (
             batch["music slice"],
             batch["track index"],
@@ -509,9 +472,6 @@
         music_slice = (
             music_slice_un_normalized - torch.mean(music_slice_un_normalized)
         ) / torch.std(music_slice_un_normalized)
-=======
-        music_slice, track_indices = batch["music slice"], batch["track index"]
->>>>>>> 2b1f0296
         time_steps = torch.randint(1, self.num_steps, (music_slice.shape[0],)).to(
             self.device
         )
@@ -627,13 +587,9 @@
             noisy_input (torch.Tensor): the input, can be noise, can be noisy music. The model should handle both.
         """
 
-<<<<<<< HEAD
         input_mean, input_std = torch.mean(noisy_input), torch.std(noisy_input)
 
         multiplied_noisy_input = (noisy_input - input_mean) / input_std
-=======
-        multiplied_noisy_input = self.data_multiplier * noisy_input
->>>>>>> 2b1f0296
 
         running_slice = multiplied_noisy_input.clone()
         batch_size = noisy_input.shape[0]
@@ -646,7 +602,6 @@
                 self.device
             )
             if conditionals is not None:
-<<<<<<< HEAD
                 step_conditionals = (
                     torch.tensor(
                         [
@@ -661,15 +616,6 @@
                 )
                 if step_conditionals.shape[1] == 0:
                     step_conditionals = None
-=======
-                step_conditionals = torch.tensor(
-                    [
-                        song_idx
-                        for song_idx, activation_idx in conditionals.items()
-                        if activation_idx >= time_step
-                    ]
-                ).to(noisy_input.device)
->>>>>>> 2b1f0296
             else:
                 step_conditionals = None
 
@@ -686,8 +632,4 @@
                 plt.plot(running_slice[0, ...].squeeze(0).cpu().detach().numpy())
                 plt.show()
 
-<<<<<<< HEAD
-        return running_slice * input_std + input_mean
-=======
-        return running_slice / self.data_multiplier
->>>>>>> 2b1f0296
+        return running_slice * input_std + input_mean